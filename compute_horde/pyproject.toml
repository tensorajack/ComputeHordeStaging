[project]
name = "compute-horde"
dynamic = ["version"]
authors = [{name = "Backend Developers LTD"}]
license = {text = "MIT License"}
readme = "README.md"
requires-python = "==3.11.*"
dependencies = [
    'pydantic < 2.0.0,>=1.7.4',
<<<<<<< HEAD
    'bittensor == 6.8.2'
=======
    'bittensor >= 6.5.0,<7.0.0',
    'websockets>=12.0,<13.0',
    "more-itertools>=10.2.0",
>>>>>>> 12a12a5c
]

[build-system]
requires = ["pdm-backend"]
build-backend = "pdm.backend"

[tool.pdm]
distribution = true

[tool.pdm.build]
includes = ["compute_horde"]

[tool.pdm.version]
source = "scm"
tag_regex = '^library-v(?P<version>\d+\.\d+\.\d+(a\d+)?)$'

[tool.pdm.dev-dependencies]
format = ["ruff"]
lint = [
    "ruff",
    "codespell[toml]",
]
release = [
    "towncrier>=23.11.0,<24",
]
type_check = [
    "django-stubs[compatible-mypy]",
    "djangorestframework-stubs[compatible-mypy]",
    "mypy",
    "types-freezegun",
    "types-python-dateutil",
    "types-requests",
]

[tool.ruff]
line-length = 100

[tool.ruff.lint]
# TODO add D
select = ["E", "F", "I", "UP"]
# TODO: remove E501 once docstrings are formatted
ignore = [
    "D100", "D105", "D107", "D200", "D202", "D203", "D205", "D212", "D400", "D401", "D415",
    "D101", "D102","D103", "D104", # TODO remove once we have docstring for all public methods
    "E501", # TODO: remove E501 once docstrings are formatted
]

[tool.ruff.lint.per-file-ignores]
"__init__.py" = ["F401"]
"test/**" = ["D", "F403", "F405"]

[tool.codespell]
skip = 'pdm.lock'

[tool.towncrier]
directory = "changelog.d"
filename = "CHANGELOG.md"
underlines = ["", "", ""]
start_string = "<!-- towncrier release notes start -->\n"
title_format = "## [{version}](https://github.com/backend-developers-ltd/ComputeHorde/releases/tag/library-v{version}) - {project_date}"
issue_format = "[#{issue}](https://github.com/backend-developers-ltd/ComputeHorde/issues/{issue})"

[[tool.towncrier.type]]
directory = "removed"
name = "Removed"
showcontent = true

[[tool.towncrier.type]]
directory = "changed"
name = "Changed"
showcontent = true

[[tool.towncrier.type]]
directory = "fixed"
name = "Fixed"
showcontent = true

[[tool.towncrier.type]]
directory = "deprecated"
name = "Deprecated"
showcontent = true

[[tool.towncrier.type]]
directory = "added"
name = "Added"
showcontent = true

[[tool.towncrier.type]]
directory = "doc"
name = "Doc"
showcontent = true

[[tool.towncrier.type]]
directory = "infrastructure"
name = "Infrastructure"
showcontent = true<|MERGE_RESOLUTION|>--- conflicted
+++ resolved
@@ -7,13 +7,9 @@
 requires-python = "==3.11.*"
 dependencies = [
     'pydantic < 2.0.0,>=1.7.4',
-<<<<<<< HEAD
-    'bittensor == 6.8.2'
-=======
-    'bittensor >= 6.5.0,<7.0.0',
+    'bittensor == 6.8.2',
     'websockets>=12.0,<13.0',
     "more-itertools>=10.2.0",
->>>>>>> 12a12a5c
 ]
 
 [build-system]
